--- conflicted
+++ resolved
@@ -163,11 +163,8 @@
 }
 
 inline double gpsDistance(const GPSPoint& p0, const GPSPoint& p1) {
-<<<<<<< HEAD
-=======
   const auto& [lat0, lon0] = std::make_tuple(p0.lat, p0.lon);
   const auto& [lat1, lon1] = std::make_tuple(p1.lat, p1.lon);
->>>>>>> 956f6486
   // Convert latitude and longitude to radians
   double lat0_rad = p0.lat * M_PI / 180.0;
   double lon0_rad = p0.lon * M_PI / 180.0;
@@ -183,23 +180,6 @@
   return 6371000 * c;  // Radius of Earth in meters
 }
 
-<<<<<<< HEAD
-inline Vector2d gpsToGlobalCoord(const GPSPoint& p0, const GPSPoint& p1) {
-  // Convert latitude and longitude to utm coordinates
-  const auto& [e0, n0, zone0] = gpsToUTM(p0.lat, p0.lon);
-  const auto& [e1, n1, zone1] = gpsToUTM(p1.lat, p1.lon);
-  return {e1 - e0, n1 - n0};
-}
-
-inline Eigen::Affine2f gpsToLocal(const GPSPoint& p0, const GPSPoint& p1) {
-  // Step 1: Convert current and goal GPS coordinates to UTM
-  const auto& [curr_easting, curr_northing, curr_zone] =
-      gpsToUTM(p0.lat, p0.lon);
-  const auto& [goal_easting, goal_northing, goal_zone] =
-      gpsToUTM(p1.lat, p1.lon);
-  // Ensure that both coordinates are in the same UTM zone
-  if (goal_zone != curr_zone) {
-=======
 inline Eigen::Vector2d gpsToGlobalCoord(const GPSPoint& p0,
                                         const GPSPoint& p1) {
   const auto& [lat0, lon0] = std::make_tuple(p0.lat, p0.lon);
@@ -210,7 +190,6 @@
   const auto& [e1, n1, zone1] = gpsToUTM(lat1, lon1);
 
   if (zone0 != zone1) {
->>>>>>> 956f6486
     throw std::runtime_error("GPS points are in different UTM zones.");
   }
 
@@ -226,11 +205,7 @@
   // reference Since 0 degrees points along the y-axis and rotates
   // counter-clockwise, convert to radians with 0 degrees aligned along the
   // x-axis
-<<<<<<< HEAD
-  double current_heading_rad = (90.0 - p0.heading) * M_PI / 180.0;
-=======
   double current_heading_rad = (90.0 - current.heading) * M_PI / 180.0;
->>>>>>> 956f6486
 
   // Step 3: Rotate the translation vector to the robot's local frame
   double local_x = dvec.x() * cos(-current_heading_rad) -
@@ -238,13 +213,8 @@
   double local_y = dvec.x() * sin(-current_heading_rad) +
                    dvec.y() * cos(-current_heading_rad);
 
-<<<<<<< HEAD
-  // Step 5: Convert the goal heading to the local frame
-  double goal_heading_rad = (90.0 - p1.heading) * M_PI / 180.0;
-=======
   // Step 4: Convert the goal heading to the local frame
   double goal_heading_rad = (90.0 - goal.heading) * M_PI / 180.0;
->>>>>>> 956f6486
   double local_heading = goal_heading_rad - current_heading_rad;
 
   // Normalize local heading to the range [-pi, pi]
